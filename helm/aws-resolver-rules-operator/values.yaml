--- conflicted
+++ resolved
@@ -19,17 +19,6 @@
   group:
     id: "1000"
 
-<<<<<<< HEAD
-# Add seccomp to pod security context
-podSecurityContext:
-  seccompProfile:
-    type: RuntimeDefault
-
-# Add seccomp to container security context
-securityContext:
-  seccompProfile:
-    type: RuntimeDefault
-=======
 # AWS account id where the DNS server is deployed.
 dnsServerAWSAccountId: ""
 
@@ -48,4 +37,13 @@
 # Base domain used for the workload clusters created on the MC where this controller is deployed.
 # Normally we prepend the workload cluster name to this, i.e. my-cluster.${baseDomain}
 baseDomain: ""
->>>>>>> 2f01456f
+
+# Add seccomp to pod security context
+podSecurityContext:
+  seccompProfile:
+    type: RuntimeDefault
+
+# Add seccomp to container security context
+securityContext:
+  seccompProfile:
+    type: RuntimeDefault