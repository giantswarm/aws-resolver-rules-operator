apiVersion: apps/v1
kind: Deployment
metadata:
  name: {{ include "resource.default.name"  . }}
  namespace: {{ include "resource.default.namespace"  . }}
  labels:
  {{- include "labels.common" . | nindent 4 }}
spec:
  replicas: 1
  revisionHistoryLimit: 3
  selector:
    matchLabels:
  {{- include "labels.selector" . | nindent 6 }}
  strategy:
    type: Recreate
  template:
    metadata:
      annotations:
        releaseRevision: {{ .Release.Revision | quote }}
      labels:
    {{- include "labels.selector" . | nindent 8 }}
    spec:
      serviceAccountName: {{ include "resource.default.name"  . }}
      securityContext:
        runAsUser: {{ .Values.pod.user.id }}
        runAsGroup: {{ .Values.pod.group.id }}
        {{- with .Values.podSecurityContext }}
          {{- . | toYaml | nindent 8 }}
        {{- end }}
      containers:
        - name: {{ .Chart.Name }}
          image: "{{ .Values.image.registry }}/{{ .Values.image.name }}:{{ .Values.image.tag }}"
          env:
            - name: MANAGEMENT_CLUSTER_REGION
              value: {{ .Values.managementClusterRegion }}
            - name: AWS_SHARED_CREDENTIALS_FILE
              value: /home/.aws/credentials
          command:
            - /manager
          args:
            - --leader-elect
<<<<<<< HEAD
          securityContext:
            {{- with .Values.securityContext }}
              {{- . | toYaml | nindent 10 }}
            {{- end }}
=======
            - --dns-server-aws-account-id={{ .Values.dnsServerAWSAccountId }}
            - --dns-server-iam-role-arn={{ .Values.dnsServerIAMRoleARN }}
            - --dns-server-iam-role-external-id={{ .Values.dnsServerIAMRoleExternalId }}
            - --dns-server-region={{ .Values.dnsServerRegion }}
            - --dns-server-vpc-id={{ .Values.dnsServerVpcId }}
            - --basedomain={{ .Values.baseDomain }}
>>>>>>> 2f01456f
          resources:
            requests:
              cpu: 100m
              memory: 50Mi
            limits:
              cpu: 100m
              memory: 80Mi
          volumeMounts:
            - mountPath: /home/.aws
              name: credentials
      terminationGracePeriodSeconds: 10
      volumes:
        - name: credentials
          secret:
            secretName: {{ include "resource.default.name" . }}-aws-credentials<|MERGE_RESOLUTION|>--- conflicted
+++ resolved
@@ -39,19 +39,16 @@
             - /manager
           args:
             - --leader-elect
-<<<<<<< HEAD
-          securityContext:
-            {{- with .Values.securityContext }}
-              {{- . | toYaml | nindent 10 }}
-            {{- end }}
-=======
             - --dns-server-aws-account-id={{ .Values.dnsServerAWSAccountId }}
             - --dns-server-iam-role-arn={{ .Values.dnsServerIAMRoleARN }}
             - --dns-server-iam-role-external-id={{ .Values.dnsServerIAMRoleExternalId }}
             - --dns-server-region={{ .Values.dnsServerRegion }}
             - --dns-server-vpc-id={{ .Values.dnsServerVpcId }}
             - --basedomain={{ .Values.baseDomain }}
->>>>>>> 2f01456f
+          securityContext:
+            {{- with .Values.securityContext }}
+              {{- . | toYaml | nindent 10 }}
+            {{- end }}
           resources:
             requests:
               cpu: 100m
