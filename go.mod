module github.com/aws-resolver-rules-operator

go 1.24.0

toolchain go1.24.3

require (
	github.com/aws/aws-sdk-go v1.55.7
	github.com/blang/semver/v4 v4.0.0
	github.com/giantswarm/k8smetadata v0.25.0
	github.com/go-logr/logr v1.4.3
	github.com/google/go-cmp v0.7.0
	github.com/google/uuid v1.6.0
	github.com/maxbrunsfeld/counterfeiter/v6 v6.11.3
	github.com/onsi/ginkgo/v2 v2.23.4
	github.com/onsi/gomega v1.38.0
	github.com/patrickmn/go-cache v2.1.0+incompatible
	github.com/pkg/errors v0.9.1
	github.com/prometheus/client_golang v1.22.0
	github.com/samber/lo v1.51.0
	go.uber.org/zap v1.27.0
	golang.org/x/tools v0.35.0
	k8s.io/api v0.31.2
	k8s.io/apimachinery v0.31.2
	k8s.io/client-go v0.31.2
	k8s.io/kubectl v0.31.2
	sigs.k8s.io/cluster-api v1.8.3
	sigs.k8s.io/cluster-api-provider-aws/v2 v2.6.1
	sigs.k8s.io/controller-runtime v0.19.3
	sigs.k8s.io/yaml v1.5.0
)

require (
	github.com/apparentlymart/go-cidr v1.1.0 // indirect
	github.com/beorn7/perks v1.0.1 // indirect
	github.com/cespare/xxhash/v2 v2.3.0 // indirect
	github.com/davecgh/go-spew v1.1.2-0.20180830191138-d8f796af33cc // indirect
	github.com/emicklei/go-restful/v3 v3.12.1 // indirect
	github.com/evanphx/json-patch/v5 v5.9.0 // indirect
	github.com/fxamacker/cbor/v2 v2.7.0 // indirect
	github.com/go-logr/zapr v1.3.0 // indirect
	github.com/go-openapi/jsonpointer v0.19.6 // indirect
	github.com/go-openapi/jsonreference v0.20.2 // indirect
	github.com/go-openapi/swag v0.22.4 // indirect
	github.com/go-task/slim-sprig/v3 v3.0.0 // indirect
	github.com/gobuffalo/flect v1.0.2 // indirect
	github.com/gogo/protobuf v1.3.2 // indirect
	github.com/golang/groupcache v0.0.0-20210331224755-41bb18bfe9da // indirect
	github.com/golang/protobuf v1.5.4 // indirect
	github.com/google/gnostic-models v0.6.8 // indirect
	github.com/google/gofuzz v1.2.0 // indirect
	github.com/google/pprof v0.0.0-20250403155104-27863c87afa6 // indirect
	github.com/imdario/mergo v0.3.13 // indirect
	github.com/jmespath/go-jmespath v0.4.0 // indirect
	github.com/josharian/intern v1.0.0 // indirect
	github.com/json-iterator/go v1.1.12 // indirect
	github.com/mailru/easyjson v0.7.7 // indirect
	github.com/modern-go/concurrent v0.0.0-20180306012644-bacd9c7ef1dd // indirect
	github.com/modern-go/reflect2 v1.0.2 // indirect
	github.com/munnerz/goautoneg v0.0.0-20191010083416-a7dc8b61c822 // indirect
	github.com/prometheus/client_model v0.6.1 // indirect
	github.com/prometheus/common v0.62.0 // indirect
	github.com/prometheus/procfs v0.15.1 // indirect
	github.com/spf13/pflag v1.0.6-0.20210604193023-d5e0c0615ace // indirect
	github.com/x448/float16 v0.8.4 // indirect
	go.uber.org/automaxprocs v1.6.0 // indirect
	go.uber.org/multierr v1.11.0 // indirect
	go.yaml.in/yaml/v2 v2.4.2 // indirect
	golang.org/x/crypto v0.40.0 // indirect
	golang.org/x/exp v0.0.0-20240719175910-8a7402abbf56 // indirect
	golang.org/x/mod v0.26.0 // indirect
	golang.org/x/net v0.42.0 // indirect
	golang.org/x/oauth2 v0.24.0 // indirect
	golang.org/x/sync v0.16.0 // indirect
	golang.org/x/sys v0.34.0 // indirect
	golang.org/x/term v0.33.0 // indirect
	golang.org/x/text v0.27.0 // indirect
	golang.org/x/time v0.5.0 // indirect
	gomodules.xyz/jsonpatch/v2 v2.4.0 // indirect
<<<<<<< HEAD
	google.golang.org/protobuf v1.36.5 // indirect
=======
	google.golang.org/protobuf v1.36.6 // indirect
	gopkg.in/evanphx/json-patch.v4 v4.12.0 // indirect
>>>>>>> aed415a7
	gopkg.in/inf.v0 v0.9.1 // indirect
	gopkg.in/yaml.v2 v2.4.0 // indirect
	gopkg.in/yaml.v3 v3.0.1 // indirect
	k8s.io/apiextensions-apiserver v0.31.0 // indirect
	k8s.io/cluster-bootstrap v0.30.3 // indirect
	k8s.io/component-base v0.31.2 // indirect
	k8s.io/klog/v2 v2.130.1 // indirect
	k8s.io/kube-openapi v0.0.0-20240228011516-70dd3763d340 // indirect
	k8s.io/utils v0.0.0-20240711033017-18e509b52bc8 // indirect
	sigs.k8s.io/json v0.0.0-20221116044647-bc3834ca7abd // indirect
	sigs.k8s.io/structured-merge-diff/v4 v4.4.1 // indirect
)

replace google.golang.org/protobuf v1.31.0 => google.golang.org/protobuf v1.33.0<|MERGE_RESOLUTION|>--- conflicted
+++ resolved
@@ -77,12 +77,8 @@
 	golang.org/x/text v0.27.0 // indirect
 	golang.org/x/time v0.5.0 // indirect
 	gomodules.xyz/jsonpatch/v2 v2.4.0 // indirect
-<<<<<<< HEAD
-	google.golang.org/protobuf v1.36.5 // indirect
-=======
 	google.golang.org/protobuf v1.36.6 // indirect
 	gopkg.in/evanphx/json-patch.v4 v4.12.0 // indirect
->>>>>>> aed415a7
 	gopkg.in/inf.v0 v0.9.1 // indirect
 	gopkg.in/yaml.v2 v2.4.0 // indirect
 	gopkg.in/yaml.v3 v3.0.1 // indirect
