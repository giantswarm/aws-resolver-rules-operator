# Changelog

All notable changes to this project will be documented in this file.

The format is based on [Keep a Changelog](https://keepachangelog.com/en/1.0.0/),
and this project adheres to [Semantic Versioning](https://semver.org/spec/v2.0.0.html).

## [Unreleased]

### Changed

<<<<<<< HEAD
- Don't reconcile the `ShareReconciler` if only the status field has changed.
=======
- Change `renovate` configuration to only get upgrades for CAPA compatible versions of k8s dependencies.
>>>>>>> 374d3e84

## [0.19.0] - 2025-06-17

### Added

- Add crossplane controller to create crossplane provider cluster config.

## [0.18.0] - 2025-06-16

### Added

- Add controller to create node pool bootstrap data on S3.

### Changed

- Dynamically calculate CAPI and CAPA versions from go cache, so that we use the right path when installing the CRDs during tests.
- Add tags to VPC created for acceptance tests.

### Fixed

- Resolve several linting errors.

## [0.17.0] - 2024-09-30

### Changed

- Enable ShareReconciler.

## [0.16.0] - 2024-08-21

### Changed

- Update CAPI/CAPA/controller-runtime Go modules

### Fixed

- Disable logger development mode to avoid panicking

## [0.15.0] - 2024-04-17

### Changed

- Update capa to v2.3.0.
- Use ResourceID instead of ID for CAPA Subnets.

## [0.14.6] - 2024-04-16

### Changed

- Add toleration for `node.cluster.x-k8s.io/uninitialized` taint.
- Add node affinity to prefer scheduling CAPI pods to control-plane nodes.

## [0.14.5] - 2024-02-07

### Fixed

- Fix finding NS record of the DNS zone. This only happens in rare cases.

## [0.14.4] - 2024-01-31

### Changed

- Avoid deletion reconciliation if finalizer is already gone

## [0.14.3] - 2024-01-30

### Changed

- Further avoidance for Route53 rate limiting

  - Cache `ListResourceRecordSets` responses for NS record of a zone
  - Only upsert DNS records if not recently done

## [0.14.2] - 2024-01-29

### Changed

- Cache hosted zone ID on creation
- List many hosted zones at once in one Route53 request and cache all returned zones. This further reduces the number of Route53 requests and therefore avoids rate limit (throttling) errors.

## [0.14.1] - 2024-01-26

### Fixed

- Cache `GetHostedZoneIdByName` responses to avoid Route53 rate limit. The hosted zone IDs are unlikely to change so quickly. If reconciliation of an object (e.g. `AWSCluster`) permanently gets retriggered outside of this operator's control, it could previously lead to triggering the [account-wide AWS Route53 rate limit of five requests per second](https://docs.aws.amazon.com/Route53/latest/DeveloperGuide/DNSLimitations.html#limits-api-requests).

## [0.14.0] - 2024-01-25

### Changed

- Do not reconcile bastion machines anymore. They were removed in [cluster-aws v0.53.0](https://github.com/giantswarm/cluster-aws/blob/master/CHANGELOG.md#0530---2023-12-13) in favor of Teleport. On such newer clusters without a bastion host, the controller would retry unnecessary Route53 calls every minute, leading to a rate limit – this is fixed by removing the whole logic.

## [0.13.0] - 2023-12-21

### Added

- Added `RouteReconciler`.
- Add `TransitGatewayAttachmentReconciler`.
- Add `PrefixListEntryReconciler`.
- Add `ShareReconciler`.
- Add acceptance tests.

### Changed

- Configure `gsoci.azurecr.io` as the default container image registry.

## [0.12.0] - 2023-11-02

### Changed

- Set user-agent to `giantswarm-capa-operator` when making requests to the k8s API.
- Most controllers will skip reconciliation events that only changed the `resourceVersion` field of the CR.

### Added

- Add tags from `AWSCluster.Spec.AdditionalTags` and `AWSManagedControlPlane.Spec.AdditionalTags` to  all created resources.
- Add `global.podSecurityStandards.enforced` value for PSS migration.
- Add managing prefix lists for management clusters and rename `ManagementClusterTransitGatewayReconciler` to `ManagementClusterNetworkReconciler`.

## [0.11.0] - 2023-10-04

### Changed

- Reconcile `AWSClusters` and `AWSManagedControlPlane` instead of `Cluster` CR when reconciling dns records.
- Only apply finalizer if it was not there.

## [0.10.1] - 2023-10-03

### Changed

- Fix Deletion of delegations DNS records from parent zone in case its in different AWS Account.

## [0.10.0] - 2023-09-21

### Added

- Added ManagementClusterTransitGateway reconciler. This reconciler is still disabled and is part of the merger of the aws-network-topology-operator.

### Changed

- Update `golang.org/x/net` package.
- Use a management cluster IAM Role to create a delegation records for the DNS.

## [0.9.0] - 2023-08-01

### Added

- Add support for EKS to `dnsController`.

### Changed

- Migrate `dnsController` to reconcile `Cluster` CR as preparation for reconciliation of EKS clusters.
- Custom errors no longer inherit from builtin `error` to make linter happy.

### Fixed

- Delete all dns records from hosted zone when deleting a cluster.

## [0.8.0] - 2023-07-06

### Changed

- Make the dns controller requeue if there is a bastion machine but has no IP yet, because we want to create a dns record for the bastion as soon as possible.

## [0.7.1] - 2023-07-05

### Changed

- Fully migrate to `abs`.

## [0.7.0] - 2023-07-05

### Added

- Add necessary values for PSS policy warnings.
- Add new reconciler that creates hosted zones dns records for reconciled clusters.
- Add `readOnlyRootFilesystem` to container `securityContext` in Helm chart.

### Changed

- Don't fail at start up if DNS server settings for resolver rules reconciler are missing.
- Use `abs` to generate chart version metadata.
- Fix `securityContext` indentation in `Deployment` template.

## [0.6.0] - 2023-05-05

### Fixed

- Use resource share status as filter when deleting RAM resource shares.
- Change reconcilation logic to process existing RAM resource shares.

## [0.5.0] - 2023-04-19

### Changed

- Change default registry in Helm chart from quay.io to docker.io.

## [0.4.1] - 2023-03-20

### Added

- Add the use of runtime/default seccomp profile. Allow required volume types in PSP.

## [0.4.0] - 2023-03-15

### Added

- Add condition to `AWSCluster` signaling that resolver rules in AWS account have been associated with workload cluster VPC.
- Add new reconciler that unpauses the `AWSCluster` CR when VPC, Subnets and Resolver Rules conditions are marked as ready.

## [0.3.0] - 2023-02-22

### Changed

- Update `golang.org/x/net` to v0.7.0.

## [0.2.1] - 2023-02-08

### Fix

- Revert seccomp profile.

## [0.2.0] - 2023-02-08

### Added

- Associate existing Resolver Rules with workload cluster VPC.
- Add the use of runtime/default seccomp profile.
- Improve logging.

### Fixed

- Don't create RAM resource share if it's already created.
- When creating the Resolver endpoints, only create it for the subnets with a specific tag on them.

## [0.1.1] - 2023-01-24

### Fixed

- Don't try to find resolver rules associations filtering by association name, but only use resolver rule id and vpc id.

## [0.1.0] - 2023-01-24

### Added

- Initial implementation.

## [0.0.1] - 2022-12-20

- changed: `app.giantswarm.io` label group was changed to `application.giantswarm.io`

[Unreleased]: https://github.com/giantswarm/aws-resolver-rules-operator/compare/v0.19.0...HEAD
[0.19.0]: https://github.com/giantswarm/aws-resolver-rules-operator/compare/v0.18.0...v0.19.0
[0.18.0]: https://github.com/giantswarm/aws-resolver-rules-operator/compare/v0.17.0...v0.18.0
[0.17.0]: https://github.com/giantswarm/aws-resolver-rules-operator/compare/v0.16.0...v0.17.0
[0.16.0]: https://github.com/giantswarm/aws-resolver-rules-operator/compare/v0.15.0...v0.16.0
[0.15.0]: https://github.com/giantswarm/aws-resolver-rules-operator/compare/v0.14.6...v0.15.0
[0.14.6]: https://github.com/giantswarm/aws-resolver-rules-operator/compare/v0.14.5...v0.14.6
[0.14.5]: https://github.com/giantswarm/aws-resolver-rules-operator/compare/v0.14.4...v0.14.5
[0.14.4]: https://github.com/giantswarm/aws-resolver-rules-operator/compare/v0.14.3...v0.14.4
[0.14.3]: https://github.com/giantswarm/aws-resolver-rules-operator/compare/v0.14.2...v0.14.3
[0.14.2]: https://github.com/giantswarm/aws-resolver-rules-operator/compare/v0.14.1...v0.14.2
[0.14.1]: https://github.com/giantswarm/aws-resolver-rules-operator/compare/v0.14.0...v0.14.1
[0.14.0]: https://github.com/giantswarm/aws-resolver-rules-operator/compare/v0.13.0...v0.14.0
[0.13.0]: https://github.com/giantswarm/aws-resolver-rules-operator/compare/v0.12.0...v0.13.0
[0.12.0]: https://github.com/giantswarm/aws-resolver-rules-operator/compare/v0.11.0...v0.12.0
[0.11.0]: https://github.com/giantswarm/aws-resolver-rules-operator/compare/v0.10.1...v0.11.0
[0.10.1]: https://github.com/giantswarm/aws-resolver-rules-operator/compare/v0.10.0...v0.10.1
[0.10.0]: https://github.com/giantswarm/aws-resolver-rules-operator/compare/v0.9.0...v0.10.0
[0.9.0]: https://github.com/giantswarm/aws-resolver-rules-operator/compare/v0.8.0...v0.9.0
[0.8.0]: https://github.com/giantswarm/aws-resolver-rules-operator/compare/v0.7.1...v0.8.0
[0.7.1]: https://github.com/giantswarm/aws-resolver-rules-operator/compare/v0.7.0...v0.7.1
[0.7.0]: https://github.com/giantswarm/aws-resolver-rules-operator/compare/v0.6.0...v0.7.0
[0.6.0]: https://github.com/giantswarm/aws-resolver-rules-operator/compare/v0.5.0...v0.6.0
[0.5.0]: https://github.com/giantswarm/aws-resolver-rules-operator/compare/v0.4.1...v0.5.0
[0.4.1]: https://github.com/giantswarm/aws-resolver-rules-operator/compare/v0.4.0...v0.4.1
[0.4.0]: https://github.com/giantswarm/aws-resolver-rules-operator/compare/v0.3.0...v0.4.0
[0.3.0]: https://github.com/giantswarm/aws-resolver-rules-operator/compare/v0.2.1...v0.3.0
[0.2.1]: https://github.com/giantswarm/aws-resolver-rules-operator/compare/v0.2.0...v0.2.1
[0.2.0]: https://github.com/giantswarm/aws-resolver-rules-operator/compare/v0.1.1...v0.2.0
[0.1.1]: https://github.com/giantswarm/aws-resolver-rules-operator/compare/v0.1.0...v0.1.1
[0.1.0]: https://github.com/giantswarm/aws-resolver-rules-operator/compare/v0.0.1...v0.1.0
[0.0.1]: https://github.com/giantswarm/aws-resolver-rules-operator/releases/tag/v0.0.1<|MERGE_RESOLUTION|>--- conflicted
+++ resolved
@@ -9,11 +9,8 @@
 
 ### Changed
 
-<<<<<<< HEAD
+- Change `renovate` configuration to only get upgrades for CAPA compatible versions of k8s dependencies.
 - Don't reconcile the `ShareReconciler` if only the status field has changed.
-=======
-- Change `renovate` configuration to only get upgrades for CAPA compatible versions of k8s dependencies.
->>>>>>> 374d3e84
 
 ## [0.19.0] - 2025-06-17
 
