--- conflicted
+++ resolved
@@ -12,11 +12,9 @@
 - Add `TransitGatewayAttachmentReconciler`.
 - Add `PrefixListEntryReconciler`.
 - Add `ShareReconciler`.
-<<<<<<< HEAD
 - Add acceptance tests.
-=======
+
 ### Changed
->>>>>>> 1e0ca24b
 
 - Configure `gsoci.azurecr.io` as the default container image registry.
 
