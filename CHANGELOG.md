--- conflicted
+++ resolved
@@ -7,13 +7,11 @@
 
 ## [Unreleased]
 
-<<<<<<< HEAD
 ### Added
 
 - Added `RouteReconciler".
-=======
+
 ## [0.12.0] - 2023-11-02
->>>>>>> 7d6a4424
 
 ### Changed
 
