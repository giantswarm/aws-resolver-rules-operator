# Changelog

All notable changes to this project will be documented in this file.

The format is based on [Keep a Changelog](https://keepachangelog.com/en/1.0.0/),
and this project adheres to [Semantic Versioning](https://semver.org/spec/v2.0.0.html).

## [Unreleased]

### Added

- Associate existing Resolver Rules with workload cluster VPC.
<<<<<<< HEAD
- Improve logging.
=======
- Add the use of runtime/default seccomp profile.
>>>>>>> 9cf5dc98

### Fixed

- Don't create RAM resource share if it's already created.

## [0.1.1] - 2023-01-24

### Fixed

- Don't try to find resolver rules associations filtering by association name, but only use resolver rule id and vpc id.

## [0.1.0] - 2023-01-24

### Added

- Initial implementation.

## [0.0.1] - 2022-12-20

- changed: `app.giantswarm.io` label group was changed to `application.giantswarm.io`

[Unreleased]: https://github.com/giantswarm/aws-resolver-rules-operator/compare/v0.1.1...HEAD
[0.1.1]: https://github.com/giantswarm/aws-resolver-rules-operator/compare/v0.1.0...v0.1.1
[0.1.0]: https://github.com/giantswarm/aws-resolver-rules-operator/compare/v0.0.1...v0.1.0
[0.0.1]: https://github.com/giantswarm/aws-resolver-rules-operator/releases/tag/v0.0.1<|MERGE_RESOLUTION|>--- conflicted
+++ resolved
@@ -10,11 +10,8 @@
 ### Added
 
 - Associate existing Resolver Rules with workload cluster VPC.
-<<<<<<< HEAD
+- Add the use of runtime/default seccomp profile.
 - Improve logging.
-=======
-- Add the use of runtime/default seccomp profile.
->>>>>>> 9cf5dc98
 
 ### Fixed
 
