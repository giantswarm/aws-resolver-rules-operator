--- conflicted
+++ resolved
@@ -7,12 +7,10 @@
 
 ## [Unreleased]
 
-<<<<<<< HEAD
-- Add the use of runtime/default seccomp profile. 
-=======
 ### Added
 
 - Associate existing Resolver Rules with workload cluster VPC.
+- Add the use of runtime/default seccomp profile.
 
 ### Fixed
 
@@ -29,7 +27,6 @@
 ### Added
 
 - Initial implementation.
->>>>>>> 2f01456f
 
 ## [0.0.1] - 2022-12-20
 
