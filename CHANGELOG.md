# Changelog

All notable changes to this project will be documented in this file.

The format is based on [Keep a Changelog](https://keepachangelog.com/en/1.0.0/),
and this project adheres to [Semantic Versioning](https://semver.org/spec/v2.0.0.html).

## [Unreleased]

<<<<<<< HEAD
### Changed

- Set user-agent to `giantswarm-capa-operator` when making requests to the k8s API.
=======
### Added

- Add `global.podSecurityStandards.enforced` value for PSS migration.
>>>>>>> 1fa6942d

## [0.11.0] - 2023-10-04

### Changed

- Reconcile `AWSClusters` and `AWSManagedControlPlane` instead of `Cluster` CR when reconciling dns records.
- Only apply finalizer if it was not there.

## [0.10.1] - 2023-10-03

### Changed

- Fix Deletion of delegations DNS records from parent zone in case its in different AWS Account.

## [0.10.0] - 2023-09-21

### Added

- Added ManagementClusterTransitGateway reconciler. This reconciler is still disabled and is part of the merger of the aws-network-topology-operator.

### Changed

- Update `golang.org/x/net` package.
- Use a management cluster IAM Role to create a delegation records for the DNS.

## [0.9.0] - 2023-08-01

### Added

- Add support for EKS to `dnsController`.

### Changed

- Migrate `dnsController` to reconcile `Cluster` CR as preparation for reconciliation of EKS clusters.
- Custom errors no longer inherit from builtin `error` to make linter happy.

### Fixed

- Delete all dns records from hosted zone when deleting a cluster.

## [0.8.0] - 2023-07-06

### Changed

- Make the dns controller requeue if there is a bastion machine but has no IP yet, because we want to create a dns record for the bastion as soon as possible.

## [0.7.1] - 2023-07-05

### Changed

- Fully migrate to `abs`.

## [0.7.0] - 2023-07-05

### Added

- Add necessary values for PSS policy warnings.
- Add new reconciler that creates hosted zones dns records for reconciled clusters.
- Add `readOnlyRootFilesystem` to container `securityContext` in Helm chart.

### Changed

- Don't fail at start up if DNS server settings for resolver rules reconciler are missing.
- Use `abs` to generate chart version metadata.
- Fix `securityContext` indentation in `Deployment` template.

## [0.6.0] - 2023-05-05

### Fixed

- Use resource share status as filter when deleting RAM resource shares.
- Change reconcilation logic to process existing RAM resource shares.

## [0.5.0] - 2023-04-19

### Changed

- Change default registry in Helm chart from quay.io to docker.io.

## [0.4.1] - 2023-03-20

### Added

- Add the use of runtime/default seccomp profile. Allow required volume types in PSP.

## [0.4.0] - 2023-03-15

### Added

- Add condition to `AWSCluster` signaling that resolver rules in AWS account have been associated with workload cluster VPC.
- Add new reconciler that unpauses the `AWSCluster` CR when VPC, Subnets and Resolver Rules conditions are marked as ready.

## [0.3.0] - 2023-02-22

### Changed

- Update `golang.org/x/net` to v0.7.0.

## [0.2.1] - 2023-02-08

### Fix

- Revert seccomp profile.

## [0.2.0] - 2023-02-08

### Added

- Associate existing Resolver Rules with workload cluster VPC.
- Add the use of runtime/default seccomp profile.
- Improve logging.

### Fixed

- Don't create RAM resource share if it's already created.
- When creating the Resolver endpoints, only create it for the subnets with a specific tag on them.

## [0.1.1] - 2023-01-24

### Fixed

- Don't try to find resolver rules associations filtering by association name, but only use resolver rule id and vpc id.

## [0.1.0] - 2023-01-24

### Added

- Initial implementation.

## [0.0.1] - 2022-12-20

- changed: `app.giantswarm.io` label group was changed to `application.giantswarm.io`

[Unreleased]: https://github.com/giantswarm/aws-resolver-rules-operator/compare/v0.11.0...HEAD
[0.11.0]: https://github.com/giantswarm/aws-resolver-rules-operator/compare/v0.10.1...v0.11.0
[0.10.1]: https://github.com/giantswarm/aws-resolver-rules-operator/compare/v0.10.0...v0.10.1
[0.10.0]: https://github.com/giantswarm/aws-resolver-rules-operator/compare/v0.9.0...v0.10.0
[0.9.0]: https://github.com/giantswarm/aws-resolver-rules-operator/compare/v0.8.0...v0.9.0
[0.8.0]: https://github.com/giantswarm/aws-resolver-rules-operator/compare/v0.7.1...v0.8.0
[0.7.1]: https://github.com/giantswarm/aws-resolver-rules-operator/compare/v0.7.0...v0.7.1
[0.7.0]: https://github.com/giantswarm/aws-resolver-rules-operator/compare/v0.6.0...v0.7.0
[0.6.0]: https://github.com/giantswarm/aws-resolver-rules-operator/compare/v0.5.0...v0.6.0
[0.5.0]: https://github.com/giantswarm/aws-resolver-rules-operator/compare/v0.4.1...v0.5.0
[0.4.1]: https://github.com/giantswarm/aws-resolver-rules-operator/compare/v0.4.0...v0.4.1
[0.4.0]: https://github.com/giantswarm/aws-resolver-rules-operator/compare/v0.3.0...v0.4.0
[0.3.0]: https://github.com/giantswarm/aws-resolver-rules-operator/compare/v0.2.1...v0.3.0
[0.2.1]: https://github.com/giantswarm/aws-resolver-rules-operator/compare/v0.2.0...v0.2.1
[0.2.0]: https://github.com/giantswarm/aws-resolver-rules-operator/compare/v0.1.1...v0.2.0
[0.1.1]: https://github.com/giantswarm/aws-resolver-rules-operator/compare/v0.1.0...v0.1.1
[0.1.0]: https://github.com/giantswarm/aws-resolver-rules-operator/compare/v0.0.1...v0.1.0
[0.0.1]: https://github.com/giantswarm/aws-resolver-rules-operator/releases/tag/v0.0.1<|MERGE_RESOLUTION|>--- conflicted
+++ resolved
@@ -7,15 +7,14 @@
 
 ## [Unreleased]
 
-<<<<<<< HEAD
 ### Changed
 
 - Set user-agent to `giantswarm-capa-operator` when making requests to the k8s API.
-=======
+
 ### Added
 
 - Add `global.podSecurityStandards.enforced` value for PSS migration.
->>>>>>> 1fa6942d
+- Add managing prefix lists for management clusters and rename `ManagementClusterTransitGatewayReconciler` to `ManagementClusterNetworkReconciler`.
 
 ## [0.11.0] - 2023-10-04
 
